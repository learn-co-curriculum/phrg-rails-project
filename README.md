--- conflicted
+++ resolved
@@ -24,11 +24,7 @@
 
 9. Your application must be, within reason, a DRY (Don't-Repeat-Yourself) Rails app. Logic present in your controllers should be encapsulated as methods in your models. Your views should use helper methods and partials to be as logic-less as possible. Follow patterns in the [Rails Style Guide](https://github.com/bbatsov/rails-style-guide) and the [Ruby Style Guide](https://github.com/bbatsov/ruby-style-guide).
 
-<<<<<<< HEAD
-10. Your application should conform to Nitro's Ruby linting conventions. The `rubocop.yml` included in this repo should be copied over to your application and named `.rubocop.yml`. Then running `rubocop` from your application's root should return a `no offenses detected` message. (Notice you change the filename by adding a `.` to it. And do not forget to add "rubocop" to your Gemfile.)
-=======
 10. Your application should conform to Nitro's Ruby linting conventions. The `rubocop.yml` included in this repo should be copied over to your application and named `.rubocop.yml`. Then running `rubocop` from your application's root should return a `no offenses detected` message. (Notice you change the filename by adding a `.` to it. Don't forget to add "rubocop" to your Gemfile.)
->>>>>>> f76bab13
 
 11. **Do not** use scaffolding to build your project. Your goal here is to learn. Scaffold is a way to get up and running quickly, but learning a lot is not one of the benefits of scaffolding. That’s why we do not allow the use of scaffolding for projects.
 
